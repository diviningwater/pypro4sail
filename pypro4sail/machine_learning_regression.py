# -*- coding: utf-8 -*-
"""
Created on Fri Jun 10 16:56:25 2016

@author: hector
"""
from pathlib import Path
import numpy as np
<<<<<<< HEAD
# from sklearnex import patch_sklearn
# patch_sklearn()
=======
try:
    from sklearnex import patch_sklearn
    patch_sklearn()
except:
    print("scikit-learn-intelex not available, skipping the use af Intel "
          "acceleration.\n"
          "Try to consider installing Intel acceleration via "
          "`pip install scikit-learn-intelex`")

>>>>>>> 1b6f9704
from sklearn.neural_network import MLPRegressor as ann_sklearn
from sklearn.ensemble import RandomForestRegressor as rf_sklearn
import pickle
from sklearn.decomposition import PCA
from sklearn.preprocessing import StandardScaler, MinMaxScaler, MaxAbsScaler
from sklearn import svm
from scipy.stats import pearsonr
import matplotlib.pyplot as plt
import matplotlib
import pypro4sail.prospect as prospect
import pypro4sail.four_sail as sail
import numpy.random as rnd
from scipy.stats import gamma, norm
from scipy.ndimage.filters import gaussian_filter1d
from SALib.sample import sobol
import pandas as pd
import multiprocessing as mp
from . import radiation_helpers as rad


UNIFORM_DIST = 1
GAUSSIAN_DIST = 2
GAMMA_DIST = 3
SALTELLI_DIST = 4
# Angle step to perform the hemispherical integration
STEP_VZA = 2.5
STEP_PSI = 30

MEAN_N_LEAF = 1.601  # From LOPEX + ANGERS average
MEAN_CAB = 41.07  # From LOPEX + ANGERS average
MEAN_CAR = 9.55  # From LOPEX + ANGERS average
MEAN_CBROWN = 0.0  # from S2 L2B ATBD
MEAN_CM = 0.0114  # From LOPEX + ANGERS average
MEAN_CW = 0.0053  # From LOPEX + ANGERS average
MEAN_ANT = 1.0
MEAN_LAI = 2.0  # from S2 L2B ATBD
MEAN_LEAF_ANGLE = 60.0  # from S2 L2B ATBD
MEAN_HOTSPOT = 0.2  # from S2 L2B ATBD
MEAN_BS = 1.2  # from S2 L2B ATBD

STD_N_LEAF = 0.305  # From LOPEX + ANGERS average
STD_CAB = 20.55  # From LOPEX + ANGERS average
STD_CAR = 4.69  # From LOPEX + ANGERS average
STD_CBROWN = 0.3  # from S2 L2B ATBD
STD_CM = 0.0031  # From LOPEX + ANGERS average
STD_CW = 0.0061  # From LOPEX + ANGERS average
STD_ANT = 10
STD_LAI = 3.0  # from S2 L2B ATBD
STD_LEAF_ANGLE = 30  # from S2 L2B ATBD
STD_HOTSPOT = 0.2  # from S2 L2B ATBD
STD_BS = 2.00  # from S2 L2B ATBD

MIN_N_LEAF = 1.0  # From LOPEX + ANGERS average
MIN_CAB = 0.0  # From LOPEX + ANGERS average
MIN_CAR = 0.0  # From LOPEX + ANGERS average
MIN_CBROWN = 0.0  # from S2 L2B ATBD
MIN_CM = 0.0017  # From LOPEX + ANGERS average
MIN_CW = 0.000  # From LOPEX + ANGERS average
MIN_ANT = 0.0
MIN_LAI = 0.0
MIN_LEAF_ANGLE = 20.0  # from S2 L2B ATBD
MIN_HOTSPOT = 0.05  # from S2 L2B ATBD
MIN_BS = 0.50  # from S2 L2B ATBD

MAX_N_LEAF = 3.0  # From LOPEX + ANGERS average
MAX_CAB = 110.0  # From LOPEX + ANGERS average
MAX_CAR = 30.0  # From LOPEX + ANGERS average
MAX_CBROWN = 2.00  # from S2 L2B ATBD
MAX_CM = 0.0331  # From LOPEX + ANGERS average
MAX_CW = 0.0525  # From LOPEX + ANGERS average
MAX_ANT = 40.0
MAX_LAI = 8.0  # from effective LAI in Valeri sites
MAX_LEAF_ANGLE = 80.0  # from S2 L2B ATBD
MAX_HOTSPOT = 1  # from S2 L2B ATBD
MAX_BS = 3.5  # from S2 L2B ATBD

# log Covariance matrix
# 'N', 'C_ab', 'C_car', 'EWT', 'LMA'
LOG_COV = np.array(
    [[0.02992514, 0.03325522, 0.03114539, 0.03282891, 0.04783304],
     [0.03325522, 0.52976802, 0.35201248, 0.02353788, 0.11989431],
     [0.03114539, 0.35201248, 0.34761489, 0.00203875, 0.12227829],
     [0.03282891, 0.02353788, 0.00203875, 0.17976, 0.08260031],
     [0.04783304, 0.11989431, 0.12227829, 0.08260031, 0.23379769]])

# log means
# 'N', 'C_ab', 'C_car', 'EWT', 'LMA'
LOG_MEAN = np.array(
    [0.45475538, 3.52688334, 2.12818934, -4.60373468, -5.36951247])

font = {'family': 'monospace',
        'size': 8}

matplotlib.rc('font', **font)
prospect_bounds = {'N_leaf': (MIN_N_LEAF, MAX_N_LEAF),
                   'Cab': (MIN_CAB, MAX_CAB),
                   'Car': (MIN_CAR, MAX_CAR),
                   'Cbrown': (MIN_CBROWN, MAX_CBROWN),
                   'Cw': (MIN_CW, MAX_CW),
                   'Cm': (MIN_CM, MAX_CM),
                   'Ant': (MIN_ANT, MAX_ANT)}

prospect_moments = {'N_leaf': (MEAN_N_LEAF, STD_N_LEAF),
                    'Cab': (MEAN_CAB, STD_CAB),
                    'Car': (MEAN_CAR, STD_CAR),
                    'Cbrown': (MEAN_CBROWN, STD_CBROWN),
                    'Cw': (MEAN_CW, STD_CW),
                    'Cm': (MEAN_CM, STD_CM),
                    'Ant': (MEAN_ANT, STD_ANT)}

prospect_distribution = {'N_leaf': GAMMA_DIST,
                         'Cab': GAMMA_DIST,
                         'Car': GAMMA_DIST,
                         'Cbrown': GAMMA_DIST,
                         'Cw': GAMMA_DIST,
                         'Cm': GAMMA_DIST,
                         'Ant': GAMMA_DIST}

prospect_covariates = {'N_leaf': ((MIN_N_LEAF, MAX_N_LEAF),
                                  (1.3, 1.8)),
                       'Car': ((MIN_CAR, MAX_CAR),
                               (20, 40)),
                       'Cbrown': ((MIN_CBROWN, MAX_CBROWN),
                                  (0, 0.2)),
                       'Cw': ((MIN_CW, MAX_CW),
                              (0.005, MAX_CW)),
                       'Cm': ((MIN_CM, MAX_CM),
                              (0.005, 0.011)),
                       'Ant': ((MIN_ANT, MAX_ANT),
                               (0, 10))}

prosail_bounds = {'N_leaf': (MIN_N_LEAF, MAX_N_LEAF),
                  'Cab': (MIN_CAB, MAX_CAB),
                  'Car': (MIN_CAR, MAX_CAR),
                  'Cbrown': (MIN_CBROWN, MAX_CBROWN),
                  'Cw': (MIN_CW, MAX_CW),
                  'Cm': (MIN_CM, MAX_CM),
                  'Ant': (MIN_ANT, MAX_ANT),
                  'LAI': (MIN_LAI, MAX_LAI),
                  'leaf_angle': (MIN_LEAF_ANGLE, MAX_LEAF_ANGLE),
                  'hotspot': (MIN_HOTSPOT, MAX_HOTSPOT),
                  'bs': (MIN_BS, MAX_BS)}

prosail_moments = {'N_leaf': (MEAN_N_LEAF, STD_N_LEAF),
                   'Cab': (MEAN_CAB, STD_CAB),
                   'Car': (MEAN_CAR, STD_CAR),
                   'Cbrown': (MEAN_CBROWN, STD_CBROWN),
                   'Cw': (MEAN_CW, STD_CW),
                   'Cm': (MEAN_CM, STD_CM),
                   'Ant': (MEAN_ANT, STD_ANT),
                   'LAI': (MEAN_LAI, STD_LAI),
                   'leaf_angle': (MEAN_LEAF_ANGLE, STD_LEAF_ANGLE),
                   'hotspot': (MEAN_HOTSPOT, STD_HOTSPOT),
                   'bs': (MEAN_BS, STD_BS)}

prosail_distribution = {'N_leaf': UNIFORM_DIST,
                        'Cab': GAUSSIAN_DIST,
                        'Car': GAUSSIAN_DIST,
                        'Cbrown': UNIFORM_DIST,
                        'Cw': GAUSSIAN_DIST,
                        'Cm': GAUSSIAN_DIST,
                        'Ant': GAUSSIAN_DIST,
                        'LAI': GAUSSIAN_DIST,
                        'leaf_angle': GAUSSIAN_DIST,
                        'hotspot': GAUSSIAN_DIST,
                        'bs': GAUSSIAN_DIST}

prosail_covariates = {'leaf_angle': ((MIN_LEAF_ANGLE, MAX_LEAF_ANGLE),
                                     (55, 65)),
                      'hotspot': ((MIN_HOTSPOT, MAX_HOTSPOT),
                                  (0.1, 0.5)),
                      'bs': ((MIN_BS, MAX_BS),
                             (0.5, 1.2)),
                      **prospect_covariates}


def train_reg(X_array,
              Y_array,
              scaling_input=None,
              scaling_output=None,
              reduce_pca=False,
              outfile=None,
              reg_method="neural_network",
              regressor_opts={'activation': 'logistic'}):
    print('Fitting %s' % reg_method)

    Y_array = np.asarray(Y_array)
    X_array = np.asarray(X_array)

    pca = None
    input_scaler = None
    output_scaler = None

    # Normalize the input
    if scaling_input == 'minmax':
        input_scaler = MinMaxScaler()
        X_array = input_scaler.fit_transform(X_array)
        if outfile:
            fid = open(outfile + '_scaler_input', 'wb')
            pickle.dump(input_scaler, fid, -1)
            fid.close()
    elif scaling_input == 'maxabs':
        input_scaler = MaxAbsScaler()
        X_array = input_scaler.fit_transform(X_array)
        if outfile:
            fid = open(outfile + '_scaler_input', 'wb')
            pickle.dump(input_scaler, fid, -1)
            fid.close()
    elif scaling_input == 'normalize':
        input_scaler = StandardScaler()
        X_array = input_scaler.fit_transform(X_array)
        if outfile:
            fid = open(outfile + '_scaler_input', 'wb')
            pickle.dump(input_scaler, fid, -1)
            fid.close()

    if reduce_pca:
        # Reduce input variables using Principal Component Analisys
        pca = PCA(n_components=10)
        X_array = pca.fit_transform(X_array)
        if outfile:
            fid = open(outfile + '_PCA', 'wb')
            pickle.dump(pca, fid, -1)
            fid.close()

    # Normalize the output
    if scaling_output == 'minmax':
        output_scaler = MinMaxScaler()
        Y_array = output_scaler.fit_transform(Y_array)
        if outfile:
            fid = open(outfile + '_scaler_output', 'wb')
            pickle.dump(output_scaler, fid, -1)
            fid.close()
    elif scaling_output == 'maxabs':
        output_scaler = MaxAbsScaler()
        Y_array = output_scaler.fit_transform(Y_array)
        if outfile:
            fid = open(outfile + '_scaler_output', 'wb')
            pickle.dump(output_scaler, fid, -1)
            fid.close()
    elif scaling_output == 'normalize':
        output_scaler = StandardScaler()
        Y_array = output_scaler.fit_transform(Y_array)
        if outfile:
            fid = open(outfile + '_scaler_output', 'wb')
            pickle.dump(output_scaler, fid, -1)
            fid.close()

    if reg_method == "neural_network":
        reg = ann_sklearn(**regressor_opts)
    elif reg_method == "random_forest":
        reg = rf_sklearn(**regressor_opts)
    elif reg_method == "svm":
        reg = svm.SVR(**regressor_opts)
    reg_object = reg.fit(X_array, np.ravel(Y_array))
    if outfile:
        fid = open(outfile, 'wb')
        pickle.dump(reg_object, fid, -1)
        fid.close()

    return reg_object, input_scaler, output_scaler, pca


def test_reg(X_array,
             Y_array,
             reg_object,
             scaling_input=None,
             scaling_output=None,
             reduce_pca=None,
             outfile=None,
             param_name=None):
    print('Testing Regression fit')

    X_array = np.asarray(X_array)
    Y_array = np.asarray(Y_array)

    if scaling_input:
        X_array = scaling_input.transform(X_array)
    if reduce_pca:
        X_array = reduce_pca.transform(X_array)

    Y_test = reg_object.predict(X_array)

    if scaling_output:
        Y_test = scaling_output.inverse_transform(Y_test.reshape(-1, 1)).reshape(-1)

    f = plt.figure()
    rmse = np.sqrt(np.nanmean((Y_array - Y_test) ** 2))
    bias = np.nanmean(Y_array - Y_test)
    cor = pearsonr(Y_array, Y_test)[0]
    plt.scatter(Y_test,
                Y_array,
                color='black',
                s=5,
                alpha=0.1,
                marker='.')

    absline = np.asarray([[np.amin(Y_array), np.amax(Y_array)],
                          [np.amin(Y_array), np.amax(Y_array)]])

    plt.plot(absline[0], absline[1], color='red')
    plt.title(param_name)
    plt.xlabel("Predicted")
    plt.ylabel("Observed")
    plt.figtext(0.1, 0.8,
                "bias: {:>7.2f}\nrmse: {:>7.2f}\n   r: {:>7.2f}".format(bias,
                                                                        rmse,
                                                                        cor))
    plt.tight_layout()
    if outfile:
        f.savefig(outfile)
    plt.close()

    return rmse, bias, cor


def build_prospect_database(n_simulations,
                            param_bounds=None,
                            moments=None,
                            distribution=None,
                            apply_covariate=False,
                            covariate=None,
                            random_seed=None):
    if covariate is None:
        covariate = prospect_covariates
    if distribution is None:
        distribution = prospect_distribution
    if moments is None:
        moments = prospect_moments
    if param_bounds is None:
        param_bounds = prospect_bounds

    if isinstance(distribution, dict):
        input_param = probabilistic_distribution(n_simulations,
                                                 moments,
                                                 param_bounds,
                                                 distribution,
                                                 random_seed)
    elif distribution == SALTELLI_DIST:
        input_param = montecarlo_distribution(n_simulations, param_bounds, random_seed)

    # Apply covariates where needed
    if apply_covariate:
        input_param = covariate_constraint(input_param,
                                           param_bounds,
                                           covariate,
                                           "Cab")

    return input_param


def build_prosail_database(n_simulations,
                           param_bounds=None,
                           moments=None,
                           distribution=None,
                           apply_covariate=False,
                           covariate=None,
                           random_seed=None):
    if covariate is None:
        covariate = prosail_covariates
    if distribution is None:
        distribution = prosail_distribution
    if moments is None:
        moments = prosail_moments
    if param_bounds is None:
        param_bounds = prosail_bounds

    if isinstance(distribution, dict):
        input_param = probabilistic_distribution(n_simulations,
                                                 moments,
                                                 param_bounds,
                                                 distribution,
                                                 random_seed)
    elif distribution == SALTELLI_DIST:
        input_param = montecarlo_distribution(n_simulations, param_bounds, random_seed)

    # Apply covariates where needed
    if apply_covariate:
        input_param = covariate_constraint(input_param,
                                           param_bounds,
                                           covariate,
                                           "LAI")

    return input_param


def covariate_constraint(input_dict,
                         bounds,
                         covariates,
                         ref_param):
    range = bounds[ref_param][1] - bounds[ref_param][0]
    for param, limits in covariates.items():
        v_min = limits[0][0] + input_dict[ref_param] * (limits[1][0] -
                                                        limits[0][0]) / range
        v_max = limits[0][1] + input_dict[ref_param] * (limits[1][1] -
                                                        limits[0][1]) / range

        input_dict[param] = np.clip(input_dict[param], v_min, v_max)

    return input_dict


def probabilistic_distribution(simulations, moments_dict, bounds,
                            distribution_type, random_seed=None):
    rng = rnd.default_rng(random_seed)
    output = dict()
    for param in bounds:
        if distribution_type[param] == UNIFORM_DIST:
            output[param] = rng.uniform(low=bounds[param][0],
                                        high=bounds[param][1],
                                        size=simulations)

        elif distribution_type[param] == GAUSSIAN_DIST:
            output[param] = rng.normal(loc=moments_dict[param][0],
                                       scale=moments_dict[param][1],
                                       size=simulations)


        elif distribution_type[param] == GAMMA_DIST:
            scale = moments_dict[param][1] ** 2 / (
                    moments_dict[param][0] - bounds[param][0])
            shape = (moments_dict[param][0] - bounds[param][0]) / scale
            output[param] = gamma.rvs(shape,
                                      scale=scale,
                                      loc=bounds[param][0],
                                      size=simulations,
                                      random_state=rng)

        output[param] = np.clip(output[param],
                                bounds[param][0],
                                bounds[param][1])

    return output


def montecarlo_distribution(simulations, bounds, random_seed=None):
    problem = {'num_vars': len(bounds),
               'names': [name for name in bounds.keys()],
               'bounds': [bounds for key, bounds in
                          bounds.items()]
               }
    # The total number of simulations by saltelli.sample (calc_second_order=True)
    # is N * (2D + 2) where D is the number of parameters
    n_simulations = int(np.round(simulations / (2 * len(bounds) + 2)))
    param_values = sobol.sample(problem, n_simulations, seed=random_seed).T
    output = dict()

    for i, param in enumerate(bounds.keys()):
        output[param] = param_values[i]

    return output


def simulate_prospectd_lut(input_dict,
                           wls_sim,
                           srf=None,
                           outfile=None):
    [wls, r, t] = prospect.prospectd_vec(input_dict['N_leaf'],
                                         input_dict['Cab'], input_dict['Car'],
                                         input_dict['Cbrown'], input_dict['Cw'],
                                         input_dict['Cm'], input_dict['Ant'])
    # Convolve the simulated spectra to a gaussian filter per band
    rho_leaf = []
    tau_leaf = []

    if srf:
        if type(srf) == float or type(srf) == int:
            wls_sim = np.asarray(wls_sim)
            # Convolve spectra by full width half maximum
            for wl in wls_sim:
                weight = srf_from_fwhm(wl, srf)
                weight = np.tile(weight, (1, r.shape[2])).T
                rho_leaf.append(
                    float(np.sum(weight * r, axis=0) / np.sum(weight, axis=0)))
                tau_leaf.append(
                    float(np.sum(weight * t, axis=0) / np.sum(weight, axis=0)))

        elif type(srf) == list or type(srf) == tuple:
            for weight in srf:
                weight = np.tile(weight, (1, r.shape[2])).T
                rho_leaf.append(
                    float(np.sum(weight * r, axis=0) / np.sum(weight, axis=0)))
                tau_leaf.append(
                    float(np.sum(weight * t, axis=0) / np.sum(weight, axis=0)))

    else:
        rho_leaf = np.copy(r)
        tau_leaf = np.copy(t)

    rho_leaf = np.asarray(rho_leaf)
    tau_leaf = np.asarray(tau_leaf)

    if outfile:
        fid = open(outfile + '_rho', 'wb')
        pickle.dump(rho_leaf, fid, -1)
        fid.close()
        fid = open(outfile + '_param', 'wb')
        pickle.dump(input_dict, fid, -1)
        fid.close()

    return rho_leaf, input_dict


def simulate_prosail_lut_parallel(n_jobs,
                                  input_dict,
                                  wls_sim,
                                  rsoil_vec,
                                  skyl=0.1,
                                  sza=37,
                                  vza=0,
                                  psi=0,
                                  srf=None,
                                  outfile=None,
                                  calc_FAPAR=False,
                                  reduce_4sail=False):

    input_dict = pd.DataFrame.from_dict(input_dict)
    simulations = input_dict.shape[0]
    print("Running %i simulations" % simulations)
    if np.isscalar(vza):
        vza = np.full_like(input_dict["LAI"], vza)
    if np.isscalar(sza):
        sza = np.full_like(input_dict["LAI"], sza)
    if np.isscalar(psi):
        psi = np.full_like(input_dict["LAI"], psi)
    # Calculate the total number of multiprocess loops
    tp = mp.Pool(n_jobs)
    subsample_size = np.ceil(simulations / n_jobs)
    jobs = []
    for i in range(n_jobs):
        start = int(i * subsample_size)
        end = int(np.minimum((i + 1) * subsample_size,
                             simulations))

        temp = input_dict.loc[start:end - 1].to_records()
        subsample_dict = {name: temp[name] for name in temp.dtype.names}
        del temp
        jobs.append((i,
                     subsample_dict,
                     wls_sim,
                     rsoil_vec[:, start:end],
                     skyl,
                     sza[start:end],
                     vza[start:end],
                     psi[start:end],
                     srf,
                     calc_FAPAR,
                     reduce_4sail))

    results = tp.starmap(simulate_prosail_lut_worker, jobs)

    tp.close()
    tp.join()

    output_dict = {name: np.empty(simulations) for name in results[0][1][1].keys()}
    if not srf:
        n_bands = len(wls_sim)
    else:
        n_bands = len(srf)
    rho_canopy = np.empty((simulations, n_bands))
    print("Filling output matrix")
    for k, result in results:
        start = int(k * subsample_size)
        end = int(np.minimum((k + 1) * subsample_size,
                             simulations))

        rho_canopy[start:end, :] = result[0]
        for var, array in result[1].items():
            output_dict[var][start:end] = array

    if outfile:
        fid = open(outfile + '_rho', 'wb')
        pickle.dump(rho_canopy, fid, -1)
        fid.close()
        fid = open(outfile + '_param', 'wb')
        pickle.dump(output_dict, fid, -1)
        fid.close()

    return np.array(rho_canopy), output_dict


def simulate_prosail_lut_worker(job,
                                input_dict,
                                wls_sim,
                                rsoil_vec,
                                skyl=0.1,
                                sza=37,
                                vza=0,
                                psi=0,
                                srf=None,
                                calc_FAPAR=False,
                                reduce_4sail=False):
    print("Running job %i" % job)
    rho_canopy, input_dict = simulate_prosail_lut(input_dict,
                                                  wls_sim,
                                                  rsoil_vec,
                                                  skyl=skyl,
                                                  sza=sza,
                                                  vza=vza,
                                                  psi=psi,
                                                  srf=srf,
                                                  outfile=None,
                                                  calc_FAPAR=calc_FAPAR,
                                                  reduce_4sail=reduce_4sail)

    print("Finished job %i" % job)
    return (job, [rho_canopy, input_dict])


def simulate_prosail_lut(input_dict,
                         wls_sim,
                         rsoil_vec,
                         skyl=0.1,
                         sza=37,
                         vza=0,
                         psi=0,
                         srf=None,
                         outfile=None,
                         calc_FAPAR=False,
                         reduce_4sail=False):
    print('Starting %i Simulations' % np.size(input_dict['leaf_angle']))

    # Calculate the lidf
    lidf = sail.calc_lidf_campbell_vec(input_dict['leaf_angle'])
    # for i,wl in enumerate(wls_wim):
    [wls, r, t] = prospect.prospectd_vec(input_dict['N_leaf'],
                                         input_dict['Cab'],
                                         input_dict['Car'],
                                         input_dict['Cbrown'],
                                         input_dict['Cw'],
                                         input_dict['Cm'],
                                         input_dict['Ant'])

    r = r.T
    t = t.T

    if type(skyl) == float:
        skyl = np.full(r.shape, skyl)

    # Convolve the simulated spectra to a gaussian filter per band
    rho_leaf = []
    tau_leaf = []
    skyl_rho = []
    rsoil = []
    if srf and reduce_4sail:
        if type(srf) == float or type(srf) == int:

            wls_sim = np.asarray(wls_sim)
            # Convolve spectra by full width half maximum
            for wl in wls_sim:
                weight = srf_from_fwhm(wl, srf)
                weight = np.tile(weight, (r.shape[1], 1)).T
                rho_leaf.append(
                    np.sum(weight * r, axis=0) / np.sum(weight, axis=0))
                tau_leaf.append(
                    np.sum(weight * t, axis=0) / np.sum(weight, axis=0))
                skyl_rho.append(
                    np.sum(weight * skyl, axis=0) / np.sum(weight, axis=0))
                rsoil.append(
                    np.sum(weight * rsoil_vec, axis=0) / np.sum(weight, axis=0))

        elif type(srf) == list or type(srf) == tuple:
            if skyl.shape != r.shape:
                skyl = np.tile(skyl, (r.shape[1], 1)).T
            for weight in srf:
                weight = np.tile(weight, (r.shape[1], 1)).T
                rho_leaf.append(
                    np.sum(weight * r, axis=0) / np.sum(weight, axis=0))
                tau_leaf.append(
                    np.sum(weight * t, axis=0) / np.sum(weight, axis=0))
                skyl_rho.append(
                    np.sum(weight * skyl, axis=0) / np.sum(weight, axis=0))
                rsoil.append(
                    np.sum(weight * rsoil_vec, axis=0) / np.sum(weight, axis=0))
            skyl_rho = np.asarray(skyl_rho)

        if calc_FAPAR:
            par_index = wls <= 700
            rho_leaf_fapar = np.mean(r[par_index, :], axis=0)
            tau_leaf_fapar = np.mean(t[par_index, :], axis=0)
            skyl_rho_fapar = np.mean(skyl[par_index, :], axis=0)
            rsoil_vec_fapar = np.mean(rsoil_vec[par_index, :], axis=0)

    elif reduce_4sail:
        wls_sim = np.asarray(wls_sim)
        for wl in wls_sim:
            rho_leaf.append(r[wls == wl].reshape(-1))
            tau_leaf.append(t[wls == wl].reshape(-1))
            skyl_rho.append(skyl[wls == wl].reshape(-1))
            rsoil.append(rsoil_vec[wls == wl].reshape(-1))
        rho_leaf = np.asarray(rho_leaf)
        tau_leaf = np.asarray(tau_leaf)
        skyl_rho = np.asarray(skyl_rho)
        rsoil = np.asarray(rsoil)
        if calc_FAPAR:
            par_index = wls <= 700
            rho_leaf_fapar = np.mean(r[par_index, :], axis=0)
            tau_leaf_fapar = np.mean(t[par_index, :], axis=0)
            skyl_rho_fapar = np.mean(skyl[par_index, :], axis=0)
            rsoil_vec_fapar = np.mean(rsoil_vec[par_index, :], axis=0)

    else:
        rho_leaf = r
        tau_leaf = t
        if skyl.ndim == 2:
            skyl_rho = np.asarray(skyl.T)
        else:
            skyl_rho = np.repeat(skyl[:, np.newaxis], rho_leaf.shape[1], 1)
        rsoil = np.asarray(rsoil_vec)

    rho_leaf = np.asarray(rho_leaf)
    tau_leaf = np.asarray(tau_leaf)
    skyl_rho = np.asarray(skyl_rho)
    rsoil = np.asarray(rsoil)

    if np.isscalar(vza):
        vza = np.full_like(input_dict['LAI'], vza)
    if np.isscalar(sza):
        sza = np.full_like(input_dict['LAI'], sza)
    if np.isscalar(psi):
        psi = np.full_like(input_dict['LAI'], psi)

    [_,
     _,
     _,
     _,
     _,
     _,
     _,
     _,
     _,
     _,
     _,
     _,
     _,
     _,
     rdot,
     _,
     _,
     rsot,
     _,
     _,
     _] = sail.foursail_vec(input_dict['LAI'],
                            input_dict['hotspot'],
                            lidf,
                            sza,
                            vza,
                            psi,
                            rho_leaf,
                            tau_leaf,
                            rsoil)

    r2 = rdot * skyl_rho + rsot * (1 - skyl_rho)
    del rdot, rsot

    if calc_FAPAR:
        fAPAR_array, fIPAR_array = calc_fapar_campbell(skyl_rho_fapar,
                                                    input_dict['LAI'],
                                                    input_dict['leaf_angle'],
                                                    np.ones(input_dict[
                                                                'LAI'].shape) * sza,
                                                    rho_leaf_fapar,
                                                    tau_leaf_fapar,
                                                    rsoil_vec_fapar)

        fAPAR_array[np.isfinite(fAPAR_array)] = np.clip(
            fAPAR_array[np.isfinite(fAPAR_array)],
            0,
            1)

        fIPAR_array[np.isfinite(fIPAR_array)] = np.clip(
            fIPAR_array[np.isfinite(fIPAR_array)],
            0,
            1)

        input_dict['fAPAR'] = fAPAR_array
        input_dict['fIPAR'] = fIPAR_array
        del fAPAR_array, fIPAR_array

    rho_canopy = []
    if srf and not reduce_4sail:
        if type(srf) == float or type(srf) == int:
            # Convolve spectra by full width half maximum
            for wl in wls_sim:
                weight = srf_from_fwhm(wl, srf)
                rho_canopy.append(
                    np.sum(weight * r2, axis=0) / np.sum(weight, axis=0))

        elif type(srf) == list or type(srf) == tuple:
            for weight in srf:
                weight = np.tile(weight, (1, r2.shape[2])).T
                rho_canopy.append(
                    np.sum(weight * r2, axis=0) / np.sum(weight, axis=0))
    elif reduce_4sail:
        rho_canopy = np.asarray(r2)

    else:
        for wl in wls_sim:
            rho_canopy.append(r2[wls == wl].reshape(-1))

    rho_canopy = np.asarray(rho_canopy)

    if outfile:
        fid = open(outfile + '_rho', 'wb')
        pickle.dump(rho_canopy, fid, -1)
        fid.close()
        fid = open(outfile + '_param', 'wb')
        pickle.dump(input_dict, fid, -1)
        fid.close()

    return rho_canopy.T, input_dict


def calc_fapar_4sail(skyl,
                     LAI,
                     lidf,
                     hotspot,
                     sza,
                     rho_leaf,
                     tau_leaf,
                     rsoil):
    '''Estimates the fraction of Absorbed and intercepted PAR using the 4SAIL
         Radiative Transfer Model.
        
    Parameters
    ----------
    skyl : float
        Ratio of diffuse to total PAR radiation
    LAI : float
        Leaf (Plant) Area Index
    lidf : list
        Leaf Inclination Distribution Function, 5 degrees step
    hotspot : float
        hotspot parameters, use 0 to ignore the hotspot effect (turbid medium)
    sza : float
        Sun Zenith Angle (degrees)
    rho_leaf : list
        Narrowband leaf bihemispherical reflectance, 
            it might be simulated with PROSPECT (400-700 @1nm)
    tau_leaf : list
        Narrowband leaf bihemispherical transmittance, 
            it might be simulated with PROSPECT (400-700 @1nm)
    rsoil : list
        Narrowband soil bihemispherical reflectance (400-700 @1nm)
    
    Returns
    -------
    fAPAR : float
        Fraction of Absorbed Photosynthetically Active Radiation
    fIPAR : float
        Fraction of Intercepted Photosynthetically Active Radiation'''

    # Diffuse and direct irradiance
    Es = 1.0 - skyl
    Ed = skyl

    # Initialize values
    S_0 = np.zeros(rho_leaf.shape)
    S_1 = np.zeros(rho_leaf.shape)

    # vzas = np.linspace(0, 90, num=36)
    # vaas = np.linspace(0, 360, num=12)
    # step_vza_radians = np.radians(vzas[1] - vzas[0])
    # step_psi_radians = np.radians(vaas[1] - vaas[0])
    # vzas, psis = np.meshgrid(vzas, vaas, indexing="ij")
    # Start the hemispherical integration
    vzas = np.arange(0, 90 - STEP_VZA / 2., STEP_VZA)
    psis = np.arange(0, 360, STEP_PSI)
    vzas, psis = np.meshgrid(vzas, psis, indexing="ij")
    step_vza_radians, step_psi_radians = np.radians(STEP_VZA), np.radians(
        STEP_PSI)

    for vza, psi in zip(vzas.reshape(-1), psis.reshape(-1)):
        vza += STEP_VZA / 2.

        # Calculate the reflectance factor and project into the solid angle
        cosvza = np.cos(np.radians(vza))
        sinvza = np.sin(np.radians(vza))

        [tss,
         _,
         _,
         rdd,
         tdd,
         _,
         tsd,
         _,
         _,
         _,
         _,
         _,
         _,
         _,
         rdot,
         _,
         _,
         rsot,
         _,
         _,
         _] = sail.foursail_vec(LAI,
                                hotspot,
                                lidf,
                                sza,
                                np.ones(LAI.shape) * vza,
                                np.ones(LAI.shape) * psi,
                                rho_leaf,
                                tau_leaf,
                                rsoil)

        # Downwelling solar beam radiation at ground level (beam transmissnion)
        Es_1 = tss * Es
        # Upwelling diffuse shortwave radiation at ground level
        Ed_up_1 = (rsoil * (Es_1 + tsd * Es + tdd * Ed)) / (1. - rsoil * rdd)
        # Downwelling diffuse shortwave radiation at ground level            
        Ed_down_1 = tsd * Es + tdd * Ed + rdd * Ed_up_1
        # Upwelling shortwave (beam and diffuse) radiation towards the observer (at angle psi/vza)
        Eo_0 = rdot * Ed + rsot * Es
        # Spectral flux at the top of the canopy        
        # & add the top of the canopy flux to the integral and continue through the hemisphere
        S_0 += Eo_0 * cosvza * sinvza * step_vza_radians * step_psi_radians / np.pi
        # Spectral flus at the bottom of the canopy
        # & add the bottom of the canopy flux to the integral and continue through the hemisphere
        S_1 += (Es_1 + tdd * Ed) * cosvza * sinvza * step_vza_radians * step_psi_radians / np.pi
        # Absorbed flux at ground lnevel
        Sn_soil = (1. - rsoil) * (
                    Es_1 + Ed_down_1)  # narrowband net soil shortwave radiation

    # Calculate the vegetation (sw/lw) net radiation (divergence) as residual of top of the canopy and net soil radiation
    Rn_sw_veg_nb = 1.0 - S_0 - Sn_soil  # narrowband net canopy sw radiation
    fAPAR = np.sum(Rn_sw_veg_nb, axis=0) / Rn_sw_veg_nb.shape[
        0]  # broadband net canopy sw radiation
    fIPAR = np.sum(1.0 - S_1, axis=0) / S_1.shape[0]
    return fAPAR, fIPAR


def calc_fapar_campbell(skyl, lai, leaf_angle, sza, rho_leaf, tau_leaf, rsoil):
    x_lad = rad.leafangle_2_chi(leaf_angle)
    albb, albd, taubt, taudt = rad.calc_spectra_Cambpell(lai,
                                                         sza,
                                                         rho_leaf,
                                                         tau_leaf,
                                                         rsoil,
                                                         x_lad=x_lad)
    fapar = (1.0 - taubt) * (1.0 - albb) * (1. - skyl) + \
            (1.0 - taudt) * (1.0 - albd) * skyl

    akb = rad.calc_K_be_Campbell(sza, x_lad=x_lad)
    taub = np.exp(-akb * lai)
    taud = rad._calc_taud(x_lad, lai)
    fipar = (1.0 - taub) * (1.0 - skyl) + (1.0 - taud) * skyl

    return fapar, fipar

def inputdict2array(input_param,
                    obj_param=('N_leaf',
                               'Cab',
                               'Car',
                               'Cbrown',
                               'Cm',
                               'Cw',
                               'Ant',
                               'LAI',
                               'leaf_angle',
                               'hotspot')):
    Y_array = []
    for param in obj_param:
        Y_array.append(input_param[param])

    Y_array = np.asarray(Y_array).T

    return Y_array


def fwhm2sigma(fwhm):
    sigma = fwhm / (2.0 * np.sqrt(2.0 * np.log(2.0)))
    return sigma


def alpha2x_LAD(alpha):
    alpha = np.radians(alpha)
    x_LAD = ((alpha / 9.65) ** (1. / -1.65)) - 3.

    return x_LAD


def x_LAD2alpha(x_LAD):
    alpha = 9.65 * (3 + x_LAD) ** -1.65
    alpha = np.degrees(alpha)
    return alpha

def srf_from_fwhm(wl, fwhm):
    wls_full = np.arange(400, 2501)
    sigma = fwhm2sigma(fwhm)
    srf = norm.pdf(wls_full, loc=wl, scale=sigma)
    # Normalize to get 1 at the maximum response
    srf = srf / np.max(srf)
    return srf


def build_soil_database(soil_albedo_factor,
                        soil_library=sail.SOIL_LIBRARY):

    soil_library = Path(soil_library)
    n_simulations = np.size(soil_albedo_factor)
    soil_files = list(soil_library.glob('jhu.*spectrum.txt'))
    n_soils = len(soil_files)
    soil_spectrum = []
    for soil_file in soil_files:
        r = np.genfromtxt(soil_file)
        soil_spectrum.append(r[:, 1])

    multiplier = int(np.ceil(float(n_simulations / n_soils)))
    soil_spectrum = np.asarray(soil_spectrum * multiplier)
    soil_spectrum = soil_spectrum[:n_simulations]
    soil_spectrum = soil_spectrum * soil_albedo_factor.reshape(-1, 1)
    soil_spectrum = np.clip(soil_spectrum, 0, 1)
    soil_spectrum = soil_spectrum.T
    return soil_spectrum
<|MERGE_RESOLUTION|>--- conflicted
+++ resolved
@@ -6,10 +6,7 @@
 """
 from pathlib import Path
 import numpy as np
-<<<<<<< HEAD
-# from sklearnex import patch_sklearn
-# patch_sklearn()
-=======
+
 try:
     from sklearnex import patch_sklearn
     patch_sklearn()
@@ -19,7 +16,6 @@
           "Try to consider installing Intel acceleration via "
           "`pip install scikit-learn-intelex`")
 
->>>>>>> 1b6f9704
 from sklearn.neural_network import MLPRegressor as ann_sklearn
 from sklearn.ensemble import RandomForestRegressor as rf_sklearn
 import pickle
